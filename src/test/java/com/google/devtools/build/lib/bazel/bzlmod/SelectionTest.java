--- conflicted
+++ resolved
@@ -52,12 +52,8 @@
             .put(ModuleBuilder.create("ddd", "2.0", 1).buildEntry())
             .buildOrThrow();
 
-<<<<<<< HEAD
-    FullModuleResolutionValue selectionResult = Selection.run(depGraph, /*overrides=*/ ImmutableMap.of());
-=======
     BazelModuleResolutionValue selectionResult =
         Selection.run(depGraph, /* overrides= */ ImmutableMap.of());
->>>>>>> 7b4ca9e3
     assertThat(selectionResult.getResolvedDepGraph().entrySet())
         .containsExactly(
             ModuleBuilder.create("aaa", Version.EMPTY)
@@ -121,12 +117,8 @@
             .put(ModuleBuilder.create("eee", "1.0").buildEntry())
             .build();
 
-<<<<<<< HEAD
-    FullModuleResolutionValue selectionResult = Selection.run(depGraph, /*overrides=*/ ImmutableMap.of());
-=======
     BazelModuleResolutionValue selectionResult =
         Selection.run(depGraph, /* overrides= */ ImmutableMap.of());
->>>>>>> 7b4ca9e3
     assertThat(selectionResult.getResolvedDepGraph().entrySet())
         .containsExactly(
             ModuleBuilder.create("aaa", Version.EMPTY)
@@ -189,12 +181,8 @@
             .put(ModuleBuilder.create("ddd", "1.0").buildEntry())
             .buildOrThrow();
 
-<<<<<<< HEAD
-    FullModuleResolutionValue selectionResult = Selection.run(depGraph, /*overrides=*/ ImmutableMap.of());
-=======
     BazelModuleResolutionValue selectionResult =
         Selection.run(depGraph, /* overrides= */ ImmutableMap.of());
->>>>>>> 7b4ca9e3
     assertThat(selectionResult.getResolvedDepGraph().entrySet())
         .containsExactly(
             ModuleBuilder.create("aaa", Version.EMPTY)
@@ -301,12 +289,8 @@
     //       \-> ccc 1.1
     //        \-> ddd 1.0 -> bbb 1.1
     //         \-> eee 1.0 -> ccc 1.1
-<<<<<<< HEAD
-    FullModuleResolutionValue selectionResult = Selection.run(depGraph, /*overrides=*/ ImmutableMap.of());
-=======
     BazelModuleResolutionValue selectionResult =
         Selection.run(depGraph, /* overrides= */ ImmutableMap.of());
->>>>>>> 7b4ca9e3
     assertThat(selectionResult.getResolvedDepGraph().entrySet())
         .containsExactly(
             ModuleBuilder.create("aaa", "1.0")
@@ -403,11 +387,7 @@
             MultipleVersionOverride.create(
                 ImmutableList.of(Version.parse("1.0"), Version.parse("2.0")), ""));
 
-<<<<<<< HEAD
-    FullModuleResolutionValue selectionResult = Selection.run(depGraph, overrides);
-=======
     BazelModuleResolutionValue selectionResult = Selection.run(depGraph, overrides);
->>>>>>> 7b4ca9e3
     assertThat(selectionResult.getResolvedDepGraph().entrySet())
         .containsExactly(
             ModuleBuilder.create("aaa", Version.EMPTY)
@@ -480,11 +460,7 @@
             MultipleVersionOverride.create(
                 ImmutableList.of(Version.parse("1.0"), Version.parse("2.0")), ""));
 
-<<<<<<< HEAD
-    FullModuleResolutionValue selectionResult = Selection.run(depGraph, overrides);
-=======
     BazelModuleResolutionValue selectionResult = Selection.run(depGraph, overrides);
->>>>>>> 7b4ca9e3
     assertThat(selectionResult.getResolvedDepGraph().entrySet())
         .containsExactly(
             ModuleBuilder.create("aaa", Version.EMPTY)
@@ -533,11 +509,7 @@
             MultipleVersionOverride.create(
                 ImmutableList.of(Version.parse("1.0"), Version.parse("2.0")), ""));
 
-<<<<<<< HEAD
-    FullModuleResolutionValue selectionResult = Selection.run(depGraph, overrides);
-=======
     BazelModuleResolutionValue selectionResult = Selection.run(depGraph, overrides);
->>>>>>> 7b4ca9e3
     assertThat(selectionResult.getResolvedDepGraph().entrySet())
         .containsExactly(
             ModuleBuilder.create("aaa", Version.EMPTY)
@@ -615,11 +587,7 @@
     //     \-> bbb3@1.0 -> ccc@1.7  [originally ccc@1.5]
     //     \-> bbb4@1.0 -> ccc@1.7  [allowed]
     //     \-> bbb5@1.0 -> ccc@2.0  [allowed]
-<<<<<<< HEAD
-    FullModuleResolutionValue selectionResult = Selection.run(depGraph, overrides);
-=======
     BazelModuleResolutionValue selectionResult = Selection.run(depGraph, overrides);
->>>>>>> 7b4ca9e3
     assertThat(selectionResult.getResolvedDepGraph().entrySet())
         .containsExactly(
             ModuleBuilder.create("aaa", Version.EMPTY)
@@ -832,11 +800,7 @@
     //     \            \-> bbb4@1.1
     //     \-> bbb4@1.1
     // ccc@1.5 and ccc@3.0, the versions violating the allowlist, are gone.
-<<<<<<< HEAD
-    FullModuleResolutionValue selectionResult = Selection.run(depGraph, overrides);
-=======
     BazelModuleResolutionValue selectionResult = Selection.run(depGraph, overrides);
->>>>>>> 7b4ca9e3
     assertThat(selectionResult.getResolvedDepGraph().entrySet())
         .containsExactly(
             ModuleBuilder.create("aaa", Version.EMPTY)
