--- conflicted
+++ resolved
@@ -26,12 +26,7 @@
 import com.google.devtools.build.lib.bazel.bzlmod.ModuleFileValue.RootModuleFileValue;
 import com.google.devtools.build.lib.bazel.bzlmod.Version.ParseException;
 import com.google.devtools.build.lib.bazel.repository.RepositoryOptions.BazelCompatibilityMode;
-<<<<<<< HEAD
-import com.google.devtools.build.lib.cmdline.LabelSyntaxException;
-import com.google.devtools.build.lib.cmdline.PackageIdentifier;
-=======
 import com.google.devtools.build.lib.bazel.repository.RepositoryOptions.CheckDirectDepsMode;
->>>>>>> 7b4ca9e3
 import com.google.devtools.build.lib.cmdline.RepositoryName;
 import com.google.devtools.build.lib.events.Event;
 import com.google.devtools.build.lib.events.EventHandler;
@@ -47,6 +42,7 @@
 import com.google.devtools.build.skyframe.SkyValue;
 import java.io.IOException;
 import java.util.List;
+import java.util.Map;
 import java.util.Objects;
 import java.util.Optional;
 import javax.annotation.Nullable;
@@ -57,6 +53,8 @@
  */
 public class BazelModuleResolutionFunction implements SkyFunction {
 
+  public static final Precomputed<CheckDirectDepsMode> CHECK_DIRECT_DEPENDENCIES =
+      new Precomputed<>("check_direct_dependency");
   public static final Precomputed<BazelCompatibilityMode> BAZEL_COMPATIBILITY_MODE =
       new Precomputed<>("bazel_compatibility_mode");
   public static final Precomputed<List<String>> ALLOWED_YANKED_VERSIONS =
@@ -81,21 +79,10 @@
     if (root == null) {
       return null;
     }
-
-    /* //TODO lockfile
-      - Get lock file hash of input
-      - If root hash is equal to lock file hash, return result from lock file
-      else complete
-    */
-
-    FullModuleResolutionValue selectionResult =
-        (FullModuleResolutionValue) env.getValue(FullModuleResolutionValue.KEY);
-    if (env.valuesMissing()) {
+    ImmutableMap<ModuleKey, Module> initialDepGraph = Discovery.run(env, root);
+    if (initialDepGraph == null) {
       return null;
     }
-<<<<<<< HEAD
-    ImmutableMap<ModuleKey, Module> resolvedDepGraph = selectionResult.getResolvedDepGraph();
-=======
 
     BazelModuleResolutionValue selectionResultValue;
     try {
@@ -107,7 +94,6 @@
 
     verifyRootModuleDirectDepsAreAccurate(
         env, initialDepGraph.get(ModuleKey.ROOT), resolvedDepGraph.get(ModuleKey.ROOT));
->>>>>>> 7b4ca9e3
 
     checkBazelCompatibility(
         resolvedDepGraph.values(),
@@ -121,14 +107,6 @@
             Objects.requireNonNull(ALLOWED_YANKED_VERSIONS.get(env))),
         env.getListener());
 
-<<<<<<< HEAD
-    /* //TODO lockfile
-      Reaching here means lockfile is empty or didn't match the input
-      we need to updated its hash input: root
-      and output: selectionResult
-     */
-    return createValue(resolvedDepGraph);
-=======
     return selectionResultValue;
   }
 
@@ -162,7 +140,6 @@
               Code.VERSION_RESOLUTION_ERROR, "Direct dependency check failed."),
           Transience.PERSISTENT);
     }
->>>>>>> 7b4ca9e3
   }
 
   public static void checkBazelCompatibility(
@@ -338,76 +315,6 @@
     }
   }
 
-<<<<<<< HEAD
-  @VisibleForTesting
-  static BazelModuleResolutionValue createValue(ImmutableMap<ModuleKey, Module> depGraph)
-      throws BazelModuleResolutionFunctionException {
-    // Build some reverse lookups for later use.
-    ImmutableMap<RepositoryName, ModuleKey> canonicalRepoNameLookup =
-        depGraph.keySet().stream()
-            .collect(toImmutableMap(ModuleKey::getCanonicalRepoName, key -> key));
-
-    // For each extension usage, we resolve (i.e. canonicalize) its bzl file label. Then we can
-    // group all usages by the label + name (the ModuleExtensionId).
-    ImmutableTable.Builder<ModuleExtensionId, ModuleKey, ModuleExtensionUsage>
-        extensionUsagesTableBuilder = ImmutableTable.builder();
-    for (Module module : depGraph.values()) {
-      LabelConverter labelConverter =
-          new LabelConverter(
-              PackageIdentifier.create(module.getCanonicalRepoName(), PathFragment.EMPTY_FRAGMENT),
-              module.getRepoMappingWithBazelDepsOnly());
-      for (ModuleExtensionUsage usage : module.getExtensionUsages()) {
-        try {
-          ModuleExtensionId moduleExtensionId =
-              ModuleExtensionId.create(
-                  labelConverter.convert(usage.getExtensionBzlFile()), usage.getExtensionName());
-          extensionUsagesTableBuilder.put(moduleExtensionId, module.getKey(), usage);
-        } catch (LabelSyntaxException e) {
-          throw new BazelModuleResolutionFunctionException(
-              ExternalDepsException.withCauseAndMessage(
-                  Code.BAD_MODULE,
-                  e,
-                  "invalid label for module extension found at %s",
-                  usage.getLocation()),
-              Transience.PERSISTENT);
-        }
-      }
-    }
-    ImmutableTable<ModuleExtensionId, ModuleKey, ModuleExtensionUsage> extensionUsagesById =
-        extensionUsagesTableBuilder.buildOrThrow();
-
-    // Calculate a unique name for each used extension id.
-    BiMap<String, ModuleExtensionId> extensionUniqueNames = HashBiMap.create();
-    for (ModuleExtensionId id : extensionUsagesById.rowKeySet()) {
-      // Ensure that the resulting extension name (and thus the repository names derived from it) do
-      // not start with a tilde.
-      RepositoryName repository = id.getBzlFileLabel().getRepository();
-      String nonEmptyRepoPart;
-      if (repository.isMain()) {
-        nonEmptyRepoPart = "_main";
-      } else {
-        nonEmptyRepoPart = repository.getName();
-      }
-      String bestName = nonEmptyRepoPart + "~" + id.getExtensionName();
-      if (extensionUniqueNames.putIfAbsent(bestName, id) == null) {
-        continue;
-      }
-      int suffix = 2;
-      while (extensionUniqueNames.putIfAbsent(bestName + suffix, id) != null) {
-        suffix++;
-      }
-    }
-
-    return BazelModuleResolutionValue.create(
-        depGraph,
-        canonicalRepoNameLookup,
-        depGraph.values().stream().map(AbridgedModule::from).collect(toImmutableList()),
-        extensionUsagesById,
-        ImmutableMap.copyOf(extensionUniqueNames.inverse()));
-  }
-
-=======
->>>>>>> 7b4ca9e3
   static class BazelModuleResolutionFunctionException extends SkyFunctionException {
     BazelModuleResolutionFunctionException(ExternalDepsException e, Transience transience) {
       super(e, transience);
