// Copyright 2021 The Bazel Authors. All rights reserved.
//
// Licensed under the Apache License, Version 2.0 (the "License");
// you may not use this file except in compliance with the License.
// You may obtain a copy of the License at
//
//    http://www.apache.org/licenses/LICENSE-2.0
//
// Unless required by applicable law or agreed to in writing, software
// distributed under the License is distributed on an "AS IS" BASIS,
// WITHOUT WARRANTIES OR CONDITIONS OF ANY KIND, either express or implied.
// See the License for the specific language governing permissions and
// limitations under the License.

package com.google.devtools.build.lib.skyframe;

import static com.google.common.base.Preconditions.checkNotNull;

import com.google.common.base.Preconditions;
import com.google.common.collect.ImmutableList;
import com.google.common.collect.ImmutableMap;
import com.google.devtools.build.lib.analysis.BlazeDirectories;
import com.google.devtools.build.lib.bazel.bzlmod.BazelDepGraphValue;
import com.google.devtools.build.lib.bazel.bzlmod.BzlmodRepoRuleCreator;
import com.google.devtools.build.lib.bazel.bzlmod.BzlmodRepoRuleValue;
import com.google.devtools.build.lib.bazel.bzlmod.ModuleExtensionId;
import com.google.devtools.build.lib.bazel.bzlmod.ModuleFileValue;
import com.google.devtools.build.lib.bazel.bzlmod.ModuleFileValue.RootModuleFileValue;
import com.google.devtools.build.lib.bazel.bzlmod.ModuleKey;
import com.google.devtools.build.lib.bazel.bzlmod.ModuleOverride;
import com.google.devtools.build.lib.bazel.bzlmod.NonRegistryOverride;
import com.google.devtools.build.lib.bazel.bzlmod.Registry;
import com.google.devtools.build.lib.bazel.bzlmod.RepoSpec;
import com.google.devtools.build.lib.bazel.bzlmod.SingleExtensionEvalValue;
import com.google.devtools.build.lib.bazel.bzlmod.SingleVersionOverride;
import com.google.devtools.build.lib.cmdline.Label;
import com.google.devtools.build.lib.cmdline.PackageIdentifier;
import com.google.devtools.build.lib.cmdline.RepositoryMapping;
import com.google.devtools.build.lib.cmdline.RepositoryName;
import com.google.devtools.build.lib.events.ExtendedEventHandler;
import com.google.devtools.build.lib.packages.NoSuchPackageException;
import com.google.devtools.build.lib.packages.Package;
import com.google.devtools.build.lib.packages.Rule;
import com.google.devtools.build.lib.packages.RuleClass;
import com.google.devtools.build.lib.packages.RuleClassProvider;
import com.google.devtools.build.lib.packages.RuleFactory.InvalidRuleException;
import com.google.devtools.build.lib.packages.RuleFunction;
import com.google.devtools.build.lib.server.FailureDetails.PackageLoading;
import com.google.devtools.build.lib.util.Pair;
import com.google.devtools.build.skyframe.SkyFunction;
import com.google.devtools.build.skyframe.SkyFunctionException;
import com.google.devtools.build.skyframe.SkyFunctionException.Transience;
import com.google.devtools.build.skyframe.SkyKey;
import com.google.devtools.build.skyframe.SkyValue;
import java.io.IOException;
import java.util.Map.Entry;
import java.util.Optional;
import javax.annotation.Nullable;
import net.starlark.java.eval.EvalException;
import net.starlark.java.eval.Module;
import net.starlark.java.eval.StarlarkSemantics;
import net.starlark.java.syntax.Location;

/**
 * Looks up the {@link RepoSpec} of a given repository name and create its repository rule instance.
 */
public final class BzlmodRepoRuleFunction implements SkyFunction {

  private final RuleClassProvider ruleClassProvider;
  private final BlazeDirectories directories;

  /**
   * An empty repo mapping anchored to the main repo.
   *
   * <p>None of the labels present in RepoSpecs can point to any repo other than the main repo
   * or @bazel_tools, because at this point we don't know how any other repo is defined yet. The
   * RepoSpecs processed by this class can only contain labels from the MODULE.bazel file (from
   * overrides). In the future, they might contain labels from the lockfile, but those will need to
   * be canonical label literals, which bypass repo mapping anyway.
   */
  private static final RepositoryMapping EMPTY_MAIN_REPO_MAPPING =
      RepositoryMapping.create(
          ImmutableMap.of("", RepositoryName.MAIN, "bazel_tools", RepositoryName.BAZEL_TOOLS),
          RepositoryName.MAIN);

  public BzlmodRepoRuleFunction(RuleClassProvider ruleClassProvider, BlazeDirectories directories) {
    this.ruleClassProvider = ruleClassProvider;
    this.directories = directories;
  }

  @Nullable
  @Override
  public SkyValue compute(SkyKey skyKey, Environment env)
      throws SkyFunctionException, InterruptedException {
    StarlarkSemantics starlarkSemantics = PrecomputedValue.STARLARK_SEMANTICS.get(env);
    if (starlarkSemantics == null) {
      return null;
    }

    RootModuleFileValue root =
        (RootModuleFileValue) env.getValue(ModuleFileValue.KEY_FOR_ROOT_MODULE);
    if (env.valuesMissing()) {
      return null;
    }

<<<<<<< HEAD
    //TODO we can actually check the lockfile here
=======
    // TODO we can actually check the lockfile here
>>>>>>> 7b4ca9e3

    RepositoryName repositoryName = ((BzlmodRepoRuleValue.Key) skyKey).argument();
    BazelDepGraphValue bazelDepGraphValue;

    // Check if this is a module, else it's module extension

    //Check if this is a module, else it's module extension

    // Look for the repo from Bazel module generated repos.
    try {
      // Step 1: Look for repositories defined by non-registry overrides.
      Optional<RepoSpec> repoSpec = checkRepoFromNonRegistryOverrides(root, repositoryName);
      if (repoSpec.isPresent()) {
        return createRuleFromSpec(repoSpec.get(), starlarkSemantics, env);
      }

      // BazelDepGraphValue is affected by repos found in Step 1, therefore it should NOT
      // be requested in Step 1 to avoid cycle dependency.
      bazelDepGraphValue = (BazelDepGraphValue) env.getValue(BazelDepGraphValue.KEY);
      if (env.valuesMissing()) {
        return null;
      }

      // Step 2: Look for repositories derived from Bazel Modules.
      repoSpec =
          checkRepoFromBazelModules(
              bazelDepGraphValue, root.getOverrides(), env.getListener(), repositoryName);
      if (repoSpec.isPresent()) {
        return createRuleFromSpec(repoSpec.get(), starlarkSemantics, env);
      }
    } catch (IOException e) {
      throw new BzlmodRepoRuleFunctionException(e, Transience.PERSISTENT);
    }

    // Otherwise, look for the repo from module extension evaluation results.
    Optional<ModuleExtensionId> extensionId =
        bazelDepGraphValue.getExtensionUniqueNames().entrySet().stream()
            .filter(e -> repositoryName.getName().startsWith(e.getValue() + "~"))
            .map(Entry::getKey)
            .findFirst();

    if (extensionId.isEmpty()) {
      return BzlmodRepoRuleValue.REPO_RULE_NOT_FOUND_VALUE;
    }

    SingleExtensionEvalValue extensionEval =
        (SingleExtensionEvalValue) env.getValue(SingleExtensionEvalValue.key(extensionId.get()));
    if (extensionEval == null) {
      return null;
    }

    String internalRepo = extensionEval.getCanonicalRepoNameToInternalNames().get(repositoryName);
    if (internalRepo == null) {
      return BzlmodRepoRuleValue.REPO_RULE_NOT_FOUND_VALUE;
    }
    Package pkg = extensionEval.getGeneratedRepos().get(internalRepo);
    Preconditions.checkNotNull(pkg);

    return new BzlmodRepoRuleValue(pkg, repositoryName.getName());
  }

  private static Optional<RepoSpec> checkRepoFromNonRegistryOverrides(
      RootModuleFileValue root, RepositoryName repositoryName) {
    String moduleName = root.getNonRegistryOverrideCanonicalRepoNameLookup().get(repositoryName);
    if (moduleName == null) {
      return Optional.empty();
    }
    NonRegistryOverride override = (NonRegistryOverride) root.getOverrides().get(moduleName);
    return Optional.of(override.getRepoSpec(repositoryName));
  }

  private Optional<RepoSpec> checkRepoFromBazelModules(
      BazelDepGraphValue bazelDepGraphValue,
      ImmutableMap<String, ModuleOverride> overrides,
      ExtendedEventHandler eventListener,
      RepositoryName repositoryName)
      throws InterruptedException, IOException {
    ModuleKey moduleKey =
        bazelDepGraphValue.getCanonicalRepoNameLookup().get(repositoryName);
    if (moduleKey == null) {
      return Optional.empty();
    }
    com.google.devtools.build.lib.bazel.bzlmod.Module module =
        bazelDepGraphValue.getDepGraph().get(moduleKey);
    Registry registry = checkNotNull(module.getRegistry());
    RepoSpec repoSpec = registry.getRepoSpec(moduleKey, repositoryName, eventListener);
    repoSpec = maybeAppendAdditionalPatches(repoSpec, overrides.get(moduleKey.getName()));
    return Optional.of(repoSpec);
  }

  private RepoSpec maybeAppendAdditionalPatches(RepoSpec repoSpec, ModuleOverride override) {
    if (!(override instanceof SingleVersionOverride)) {
      return repoSpec;
    }
    SingleVersionOverride singleVersion = (SingleVersionOverride) override;
    if (singleVersion.getPatches().isEmpty()) {
      return repoSpec;
    }
    ImmutableMap.Builder<String, Object> attrBuilder = ImmutableMap.builder();
    attrBuilder.putAll(repoSpec.attributes());
    attrBuilder.put("patches", singleVersion.getPatches());
    attrBuilder.put("patch_cmds", singleVersion.getPatchCmds());
    attrBuilder.put("patch_args", ImmutableList.of("-p" + singleVersion.getPatchStrip()));
    return RepoSpec.builder()
        .setBzlFile(repoSpec.bzlFile())
        .setRuleClassName(repoSpec.ruleClassName())
        .setAttributes(attrBuilder.buildOrThrow())
        .build();
  }

  @Nullable
  private BzlmodRepoRuleValue createRuleFromSpec(
      RepoSpec repoSpec, StarlarkSemantics starlarkSemantics, Environment env)
      throws BzlmodRepoRuleFunctionException, InterruptedException {
    RuleClass ruleClass;
    if (repoSpec.isNativeRepoRule()) {
      if (!ruleClassProvider.getRuleClassMap().containsKey(repoSpec.ruleClassName())) {
        InvalidRuleException e =
            new InvalidRuleException(
                "Unrecognized native repository rule: " + repoSpec.getRuleClass());
        throw new BzlmodRepoRuleFunctionException(e, Transience.PERSISTENT);
      }
      ruleClass = ruleClassProvider.getRuleClassMap().get(repoSpec.ruleClassName());
    } else {
      ImmutableMap<String, Module> loadedModules =
          loadBzlModules(env, repoSpec.bzlFile().get(), starlarkSemantics);
      if (env.valuesMissing()) {
        return null;
      }
      ruleClass = getStarlarkRuleClass(repoSpec, loadedModules);
    }
    try {
      Rule rule =
          BzlmodRepoRuleCreator.createRule(
              PackageIdentifier.EMPTY_PACKAGE_ID,
              EMPTY_MAIN_REPO_MAPPING,
              directories,
              starlarkSemantics,
              env.getListener(),
              "BzlmodRepoRuleFunction.createRule",
              ruleClass,
              repoSpec.attributes());
      return new BzlmodRepoRuleValue(rule.getPackage(), rule.getName());
    } catch (InvalidRuleException e) {
      throw new BzlmodRepoRuleFunctionException(e, Transience.PERSISTENT);
    } catch (NoSuchPackageException e) {
      throw new BzlmodRepoRuleFunctionException(e, Transience.PERSISTENT);
    } catch (EvalException e) {
      throw new BzlmodRepoRuleFunctionException(e, Transience.PERSISTENT);
    }
  }

  /** Loads modules from the given bzl file. */
  private ImmutableMap<String, Module> loadBzlModules(
      Environment env, String bzlFile, StarlarkSemantics starlarkSemantics)
      throws InterruptedException, BzlmodRepoRuleFunctionException {
    ImmutableList<Pair<String, Location>> programLoads =
        ImmutableList.of(Pair.of(bzlFile, Location.BUILTIN));

    ImmutableList<Label> loadLabels =
        BzlLoadFunction.getLoadLabels(
            env.getListener(),
            programLoads,
            PackageIdentifier.EMPTY_PACKAGE_ID,
            EMPTY_MAIN_REPO_MAPPING);
    if (loadLabels == null) {
      NoSuchPackageException e =
          PackageFunction.PackageFunctionException.builder()
              .setType(PackageFunction.PackageFunctionException.Type.BUILD_FILE_CONTAINS_ERRORS)
              .setPackageIdentifier(PackageIdentifier.EMPTY_PACKAGE_ID)
              .setMessage("malformed load statements")
              .setPackageLoadingCode(PackageLoading.Code.IMPORT_STARLARK_FILE_ERROR)
              .buildCause();
      throw new BzlmodRepoRuleFunctionException(e, Transience.PERSISTENT);
    }

    Preconditions.checkArgument(loadLabels.size() == 1);
    ImmutableList<BzlLoadValue.Key> keys =
        ImmutableList.of(BzlLoadValue.keyForBzlmod(loadLabels.get(0)));

    // Load the .bzl module.
    try {
      // TODO(b/22193153, wyv): Determine whether .bzl load visibility should apply at all to this
      // type of .bzl load. As it stands, this call checks that bzlFile is visible to package @//.
      return PackageFunction.loadBzlModules(
          env,
          PackageIdentifier.EMPTY_PACKAGE_ID,
          "Bzlmod system",
          programLoads,
          keys,
          starlarkSemantics,
          null);
    } catch (NoSuchPackageException e) {
      throw new BzlmodRepoRuleFunctionException(e, Transience.PERSISTENT);
    }
  }

  private RuleClass getStarlarkRuleClass(
      RepoSpec repoSpec, ImmutableMap<String, Module> loadedModules)
      throws BzlmodRepoRuleFunctionException {
    Object object = loadedModules.get(repoSpec.bzlFile().get()).getGlobal(repoSpec.ruleClassName());
    if (object instanceof RuleFunction) {
      return ((RuleFunction) object).getRuleClass();
    } else {
      InvalidRuleException e =
          new InvalidRuleException("Invalid repository rule: " + repoSpec.getRuleClass());
      throw new BzlmodRepoRuleFunctionException(e, Transience.PERSISTENT);
    }
  }

  private static final class BzlmodRepoRuleFunctionException extends SkyFunctionException {

    BzlmodRepoRuleFunctionException(InvalidRuleException e, Transience transience) {
      super(e, transience);
    }

    BzlmodRepoRuleFunctionException(NoSuchPackageException e, Transience transience) {
      super(e, transience);
    }

    BzlmodRepoRuleFunctionException(IOException e, Transience transience) {
      super(e, transience);
    }

    BzlmodRepoRuleFunctionException(EvalException e, Transience transience) {
      super(e, transience);
    }
  }
}<|MERGE_RESOLUTION|>--- conflicted
+++ resolved
@@ -103,18 +103,12 @@
       return null;
     }
 
-<<<<<<< HEAD
-    //TODO we can actually check the lockfile here
-=======
     // TODO we can actually check the lockfile here
->>>>>>> 7b4ca9e3
 
     RepositoryName repositoryName = ((BzlmodRepoRuleValue.Key) skyKey).argument();
     BazelDepGraphValue bazelDepGraphValue;
 
     // Check if this is a module, else it's module extension
-
-    //Check if this is a module, else it's module extension
 
     // Look for the repo from Bazel module generated repos.
     try {
