// Copyright 2022 The Bazel Authors. All rights reserved.
//
// Licensed under the Apache License, Version 2.0 (the "License");
// you may not use this file except in compliance with the License.
// You may obtain a copy of the License at
//
//    http://www.apache.org/licenses/LICENSE-2.0
//
// Unless required by applicable law or agreed to in writing, software
// distributed under the License is distributed on an "AS IS" BASIS,
// WITHOUT WARRANTIES OR CONDITIONS OF ANY KIND, either express or implied.
// See the License for the specific language governing permissions and
// limitations under the License.
//

package com.google.devtools.build.lib.bazel.bzlmod;

import static com.google.common.collect.ImmutableMap.toImmutableMap;
import static com.google.common.collect.ImmutableSet.toImmutableSet;

import com.google.common.base.Preconditions;
import com.google.common.collect.ImmutableMap;
import com.google.common.collect.ImmutableSet;
import com.google.devtools.build.lib.bazel.bzlmod.BazelModuleInspectorValue.AugmentedModule;
import com.google.devtools.build.lib.bazel.bzlmod.BazelModuleInspectorValue.AugmentedModule.ResolutionReason;
import com.google.devtools.build.lib.bazel.bzlmod.ModuleFileValue.RootModuleFileValue;
import com.google.devtools.build.skyframe.SkyFunction;
import com.google.devtools.build.skyframe.SkyFunctionException;
import com.google.devtools.build.skyframe.SkyKey;
import com.google.devtools.build.skyframe.SkyValue;
import java.util.HashMap;
import java.util.Map;
import java.util.Map.Entry;
import java.util.stream.Collectors;
import javax.annotation.Nullable;

/**
 * Precomputes an augmented version of the un-pruned dep graph that is used for dep graph
 * inspection. By this stage, the Bazel module resolution should have been completed.
 */
public class BazelModuleInspectorFunction implements SkyFunction {

  @Override
  @Nullable
  public SkyValue compute(SkyKey skyKey, Environment env)
      throws SkyFunctionException, InterruptedException {
    RootModuleFileValue root =
        (RootModuleFileValue) env.getValue(ModuleFileValue.KEY_FOR_ROOT_MODULE);
    if (root == null) {
      return null;
    }
    FullModuleResolutionValue selectionValue =
        (FullModuleResolutionValue) env.getValue(FullModuleResolutionValue.KEY);
    if (selectionValue == null) {
      return null;
    }
    ImmutableMap<String, ModuleOverride> overrides = root.getOverrides();
<<<<<<< HEAD
    ImmutableMap<ModuleKey, Module> unprunedDepGraph = selectionValue.getUnprunedDepGraph();
    ImmutableMap<ModuleKey, Module> resolvedDepGraph = selectionValue.getResolvedDepGraph();
=======
    ImmutableMap<ModuleKey, Module> unprunedDepGraph = resolutionValue.getUnprunedDepGraph();
    ImmutableMap<ModuleKey, Module> resolvedDepGraph = resolutionValue.getResolvedDepGraph();
>>>>>>> 7b4ca9e3

    ImmutableMap<ModuleKey, AugmentedModule> depGraph =
        computeAugmentedGraph(unprunedDepGraph, resolvedDepGraph.keySet(), overrides);

    // Group all ModuleKeys seen by their module name for easy lookup
    ImmutableMap<String, ImmutableSet<ModuleKey>> modulesIndex =
        ImmutableMap.copyOf(
            depGraph.values().stream()
                .collect(
                    Collectors.groupingBy(
                        AugmentedModule::getName,
                        Collectors.mapping(AugmentedModule::getKey, toImmutableSet()))));

    return BazelModuleInspectorValue.create(depGraph, modulesIndex);
  }

  public static ImmutableMap<ModuleKey, AugmentedModule> computeAugmentedGraph(
      ImmutableMap<ModuleKey, Module> unprunedDepGraph,
      ImmutableSet<ModuleKey> usedModules,
      ImmutableMap<String, ModuleOverride> overrides) {
    Map<ModuleKey, AugmentedModule.Builder> depGraphAugmentBuilder = new HashMap<>();

    // For all Modules in the un-pruned dep graph, inspect their dependencies and add themselves
    // to their children AugmentedModule as dependant. Also fill in their own AugmentedModule
    // with a map from their dependencies to the resolution reason that was applied to each.
    // The newly created graph will also contain ModuleAugments for non-loaded modules.
    for (Entry<ModuleKey, Module> e : unprunedDepGraph.entrySet()) {
      ModuleKey parentKey = e.getKey();
      Module parentModule = e.getValue();

      AugmentedModule.Builder parentBuilder =
          depGraphAugmentBuilder
              .computeIfAbsent(
                  parentKey, k -> AugmentedModule.builder(k).setName(parentModule.getName()))
              .setVersion(parentModule.getVersion())
              .setLoaded(true);

      for (String childDep : parentModule.getDeps().keySet()) {
        ModuleKey originalKey = parentModule.getOriginalDeps().get(childDep);
        Module originalModule = unprunedDepGraph.get(originalKey);
        ModuleKey key = parentModule.getDeps().get(childDep);
        Module module = unprunedDepGraph.get(key);

        AugmentedModule.Builder originalChildBuilder =
            depGraphAugmentBuilder.computeIfAbsent(originalKey, AugmentedModule::builder);
        if (originalModule != null) {
          originalChildBuilder
              .setName(originalModule.getName())
              .setVersion(originalModule.getVersion())
              .setLoaded(true);
        }

        AugmentedModule.Builder newChildBuilder =
            depGraphAugmentBuilder.computeIfAbsent(
                key,
                k ->
                    AugmentedModule.builder(k)
                        .setName(module.getName())
                        .setVersion(module.getVersion())
                        .setLoaded(true));

        // originalDependants and dependants can differ because
        // parentModule could have had originalChild in the unresolved graph, but in the resolved
        // graph the originalChild could have become orphan due to an override or selection
        originalChildBuilder.addOriginalDependant(parentKey);
        // also, even if the dep has not changed, the parentModule may not be referenced
        // anymore in the resolved graph, so parentModule will only be added above
        if (usedModules.contains(parentKey)) {
          newChildBuilder.addDependant(parentKey);
        }

        ResolutionReason reason = ResolutionReason.ORIGINAL;
        if (!key.getVersion().equals(originalKey.getVersion())) {
          ModuleOverride override = overrides.get(key.getName());
          if (override != null) {
            if (override instanceof SingleVersionOverride) {
              reason = ResolutionReason.SINGLE_VERSION_OVERRIDE;
            } else if (override instanceof MultipleVersionOverride) {
              reason = ResolutionReason.MULTIPLE_VERSION_OVERRIDE;
            } else {
              // There is no other possible override
              Preconditions.checkArgument(override instanceof NonRegistryOverride);
              reason = ((NonRegistryOverride) override).getResolutionReason();
            }
          } else {
            reason = ResolutionReason.MINIMAL_VERSION_SELECTION;
          }
        }

        if (!reason.equals(ResolutionReason.ORIGINAL)) {
          parentBuilder.addUnusedDep(childDep, originalKey);
        }
        parentBuilder.addDep(childDep, key);
        parentBuilder.addDepReason(childDep, reason);
      }
    }

    return depGraphAugmentBuilder.entrySet().stream()
        .collect(toImmutableMap(Entry::getKey, e -> e.getValue().build()));
  }
}<|MERGE_RESOLUTION|>--- conflicted
+++ resolved
@@ -49,19 +49,14 @@
     if (root == null) {
       return null;
     }
-    FullModuleResolutionValue selectionValue =
-        (FullModuleResolutionValue) env.getValue(FullModuleResolutionValue.KEY);
-    if (selectionValue == null) {
+    BazelModuleResolutionValue resolutionValue =
+        (BazelModuleResolutionValue) env.getValue(BazelModuleResolutionValue.KEY);
+    if (resolutionValue == null) {
       return null;
     }
     ImmutableMap<String, ModuleOverride> overrides = root.getOverrides();
-<<<<<<< HEAD
-    ImmutableMap<ModuleKey, Module> unprunedDepGraph = selectionValue.getUnprunedDepGraph();
-    ImmutableMap<ModuleKey, Module> resolvedDepGraph = selectionValue.getResolvedDepGraph();
-=======
     ImmutableMap<ModuleKey, Module> unprunedDepGraph = resolutionValue.getUnprunedDepGraph();
     ImmutableMap<ModuleKey, Module> resolvedDepGraph = resolutionValue.getResolvedDepGraph();
->>>>>>> 7b4ca9e3
 
     ImmutableMap<ModuleKey, AugmentedModule> depGraph =
         computeAugmentedGraph(unprunedDepGraph, resolvedDepGraph.keySet(), overrides);
