// Copyright 2019 The Bazel Authors. All rights reserved.
//
// Licensed under the Apache License, Version 2.0 (the "License");
// you may not use this file except in compliance with the License.
// You may obtain a copy of the License at
//
//    http://www.apache.org/licenses/LICENSE-2.0
//
// Unless required by applicable law or agreed to in writing, software
// distributed under the License is distributed on an "AS IS" BASIS,
// WITHOUT WARRANTIES OR CONDITIONS OF ANY KIND, either express or implied.
// See the License for the specific language governing permissions and
// limitations under the License.
//

package com.google.devtools.build.lib.bazel;

import com.google.common.base.Strings;
import com.google.common.base.Supplier;
import com.google.common.collect.ImmutableList;
import com.google.common.collect.ImmutableMap;
import com.google.common.collect.ImmutableSet;
import com.google.common.collect.Maps;
import com.google.devtools.build.lib.analysis.BlazeDirectories;
import com.google.devtools.build.lib.analysis.ConfiguredRuleClassProvider;
import com.google.devtools.build.lib.analysis.RuleDefinition;
import com.google.devtools.build.lib.analysis.config.BuildConfigurationValue;
import com.google.devtools.build.lib.bazel.bzlmod.BazelDepGraphFunction;
import com.google.devtools.build.lib.bazel.bzlmod.BazelModuleInspectorFunction;
import com.google.devtools.build.lib.bazel.bzlmod.BazelModuleInspectorValue.AugmentedModule.ResolutionReason;
import com.google.devtools.build.lib.bazel.bzlmod.BazelModuleResolutionFunction;
import com.google.devtools.build.lib.bazel.bzlmod.LocalPathOverride;
import com.google.devtools.build.lib.bazel.bzlmod.ModuleFileFunction;
import com.google.devtools.build.lib.bazel.bzlmod.ModuleOverride;
import com.google.devtools.build.lib.bazel.bzlmod.FullModuleResolutionFunction;
import com.google.devtools.build.lib.bazel.bzlmod.NonRegistryOverride;
import com.google.devtools.build.lib.bazel.bzlmod.RegistryFactory;
import com.google.devtools.build.lib.bazel.bzlmod.RegistryFactoryImpl;
import com.google.devtools.build.lib.bazel.bzlmod.RepoSpec;
import com.google.devtools.build.lib.bazel.bzlmod.SingleExtensionEvalFunction;
import com.google.devtools.build.lib.bazel.bzlmod.SingleExtensionUsagesFunction;
import com.google.devtools.build.lib.bazel.commands.FetchCommand;
import com.google.devtools.build.lib.bazel.commands.ModqueryCommand;
import com.google.devtools.build.lib.bazel.commands.SyncCommand;
import com.google.devtools.build.lib.bazel.repository.LocalConfigPlatformFunction;
import com.google.devtools.build.lib.bazel.repository.LocalConfigPlatformRule;
import com.google.devtools.build.lib.bazel.repository.RepositoryOptions;
import com.google.devtools.build.lib.bazel.repository.RepositoryOptions.BazelCompatibilityMode;
import com.google.devtools.build.lib.bazel.repository.RepositoryOptions.CheckDirectDepsMode;
import com.google.devtools.build.lib.bazel.repository.RepositoryOptions.RepositoryOverride;
import com.google.devtools.build.lib.bazel.repository.cache.RepositoryCache;
import com.google.devtools.build.lib.bazel.repository.downloader.DelegatingDownloader;
import com.google.devtools.build.lib.bazel.repository.downloader.DownloadManager;
import com.google.devtools.build.lib.bazel.repository.downloader.HttpDownloader;
import com.google.devtools.build.lib.bazel.repository.downloader.UrlRewriter;
import com.google.devtools.build.lib.bazel.repository.downloader.UrlRewriterParseException;
import com.google.devtools.build.lib.bazel.repository.starlark.StarlarkRepositoryFunction;
import com.google.devtools.build.lib.bazel.repository.starlark.StarlarkRepositoryModule;
import com.google.devtools.build.lib.bazel.rules.android.AndroidNdkRepositoryFunction;
import com.google.devtools.build.lib.bazel.rules.android.AndroidNdkRepositoryRule;
import com.google.devtools.build.lib.bazel.rules.android.AndroidSdkRepositoryFunction;
import com.google.devtools.build.lib.bazel.rules.android.AndroidSdkRepositoryRule;
import com.google.devtools.build.lib.cmdline.RepositoryName;
import com.google.devtools.build.lib.events.Event;
import com.google.devtools.build.lib.pkgcache.PackageOptions;
import com.google.devtools.build.lib.rules.repository.LocalRepositoryFunction;
import com.google.devtools.build.lib.rules.repository.LocalRepositoryRule;
import com.google.devtools.build.lib.rules.repository.NewLocalRepositoryFunction;
import com.google.devtools.build.lib.rules.repository.NewLocalRepositoryRule;
import com.google.devtools.build.lib.rules.repository.RepositoryDelegatorFunction;
import com.google.devtools.build.lib.rules.repository.RepositoryDirectoryDirtinessChecker;
import com.google.devtools.build.lib.rules.repository.RepositoryFunction;
import com.google.devtools.build.lib.runtime.BlazeModule;
import com.google.devtools.build.lib.runtime.BlazeRuntime;
import com.google.devtools.build.lib.runtime.Command;
import com.google.devtools.build.lib.runtime.CommandEnvironment;
import com.google.devtools.build.lib.runtime.InfoItem;
import com.google.devtools.build.lib.runtime.ProcessWrapper;
import com.google.devtools.build.lib.runtime.RepositoryRemoteExecutor;
import com.google.devtools.build.lib.runtime.RepositoryRemoteExecutorFactory;
import com.google.devtools.build.lib.runtime.ServerBuilder;
import com.google.devtools.build.lib.runtime.WorkspaceBuilder;
import com.google.devtools.build.lib.server.FailureDetails.ExternalRepository;
import com.google.devtools.build.lib.server.FailureDetails.ExternalRepository.Code;
import com.google.devtools.build.lib.server.FailureDetails.FailureDetail;
import com.google.devtools.build.lib.skyframe.BazelSkyframeExecutorConstants;
import com.google.devtools.build.lib.skyframe.MutableSupplier;
import com.google.devtools.build.lib.skyframe.PrecomputedValue;
import com.google.devtools.build.lib.skyframe.PrecomputedValue.Injected;
import com.google.devtools.build.lib.skyframe.SkyFunctions;
import com.google.devtools.build.lib.skyframe.SkyframeExecutorRepositoryHelpersHolder;
import com.google.devtools.build.lib.starlarkbuildapi.repository.RepositoryBootstrap;
import com.google.devtools.build.lib.util.AbruptExitException;
import com.google.devtools.build.lib.util.DetailedExitCode;
import com.google.devtools.build.lib.vfs.FileSystem;
import com.google.devtools.build.lib.vfs.Path;
import com.google.devtools.build.lib.vfs.PathFragment;
import com.google.devtools.build.lib.vfs.Root;
import com.google.devtools.build.lib.vfs.RootedPath;
import com.google.devtools.common.options.OptionsBase;
import com.google.devtools.common.options.OptionsParsingResult;
import java.io.IOException;
import java.lang.reflect.InvocationTargetException;
import java.util.LinkedHashMap;
import java.util.List;
import java.util.Map;
import java.util.Optional;
import java.util.Set;
import java.util.concurrent.atomic.AtomicBoolean;
import java.util.stream.Collectors;

/** Adds support for fetching external code. */
public class BazelRepositoryModule extends BlazeModule {
  // Default location (relative to output user root) of the repository cache.
  public static final String DEFAULT_CACHE_LOCATION = "cache/repos/v1";

  // Default list of registries.
  public static final ImmutableList<String> DEFAULT_REGISTRIES =
      ImmutableList.of("https://bcr.bazel.build/");

  // A map of repository handlers that can be looked up by rule class name.
  private final ImmutableMap<String, RepositoryFunction> repositoryHandlers;
  private final AtomicBoolean isFetch = new AtomicBoolean(false);
  private final StarlarkRepositoryFunction starlarkRepositoryFunction;
  private final RepositoryCache repositoryCache = new RepositoryCache();
  private final HttpDownloader httpDownloader = new HttpDownloader();
  private final DelegatingDownloader delegatingDownloader =
      new DelegatingDownloader(httpDownloader);
  private final DownloadManager downloadManager =
      new DownloadManager(repositoryCache, delegatingDownloader);
  private final MutableSupplier<Map<String, String>> clientEnvironmentSupplier =
      new MutableSupplier<>();
  private ImmutableMap<RepositoryName, PathFragment> overrides = ImmutableMap.of();
  private ImmutableMap<String, ModuleOverride> moduleOverrides = ImmutableMap.of();
  private Optional<RootedPath> resolvedFile = Optional.empty();
  private Optional<RootedPath> resolvedFileReplacingWorkspace = Optional.empty();
  private Set<String> outputVerificationRules = ImmutableSet.of();
  private FileSystem filesystem;
  private List<String> registries;
  private final AtomicBoolean ignoreDevDeps = new AtomicBoolean(false);
  private CheckDirectDepsMode checkDirectDepsMode = CheckDirectDepsMode.WARNING;
  private BazelCompatibilityMode bazelCompatibilityMode = BazelCompatibilityMode.ERROR;
  private List<String> allowedYankedVersions = ImmutableList.of();
  private SingleExtensionEvalFunction singleExtensionEvalFunction;

  public BazelRepositoryModule() {
    this.starlarkRepositoryFunction = new StarlarkRepositoryFunction(downloadManager);
    this.repositoryHandlers = repositoryRules();
  }

  private static DetailedExitCode detailedExitCode(String message, ExternalRepository.Code code) {
    return DetailedExitCode.of(
        FailureDetail.newBuilder()
            .setMessage(message)
            .setExternalRepository(ExternalRepository.newBuilder().setCode(code))
            .build());
  }

  public static ImmutableMap<String, RepositoryFunction> repositoryRules() {
    return ImmutableMap.<String, RepositoryFunction>builder()
        .put(LocalRepositoryRule.NAME, new LocalRepositoryFunction())
        .put(NewLocalRepositoryRule.NAME, new NewLocalRepositoryFunction())
        .put(AndroidSdkRepositoryRule.NAME, new AndroidSdkRepositoryFunction())
        .put(AndroidNdkRepositoryRule.NAME, new AndroidNdkRepositoryFunction())
        .put(LocalConfigPlatformRule.NAME, new LocalConfigPlatformFunction())
        .buildOrThrow();
  }

  private static class RepositoryCacheInfoItem extends InfoItem {
    private final RepositoryCache repositoryCache;

    RepositoryCacheInfoItem(RepositoryCache repositoryCache) {
      super("repository_cache", "The location of the repository download cache used");
      this.repositoryCache = repositoryCache;
    }

    @Override
    public byte[] get(
        Supplier<BuildConfigurationValue> configurationSupplier, CommandEnvironment env)
        throws AbruptExitException, InterruptedException {
      return print(repositoryCache.getRootPath());
    }
  }

  @Override
  public void serverInit(OptionsParsingResult startupOptions, ServerBuilder builder) {
    builder.addCommands(new FetchCommand());
    builder.addCommands(new ModqueryCommand());
    builder.addCommands(new SyncCommand());
    builder.addInfoItems(new RepositoryCacheInfoItem(repositoryCache));
  }

  @Override
  public void workspaceInit(
      BlazeRuntime runtime, BlazeDirectories directories, WorkspaceBuilder builder) {
    // TODO(b/27143724): Remove this guard when Google-internal flavor no longer uses repositories.
    if ("bazel".equals(runtime.getProductName())) {
      builder.setSkyframeExecutorRepositoryHelpersHolder(
          SkyframeExecutorRepositoryHelpersHolder.create(
              new RepositoryDirectoryDirtinessChecker()));
    }

    // Create the repository function everything flows through.
    RepositoryDelegatorFunction repositoryDelegatorFunction =
        new RepositoryDelegatorFunction(
            repositoryHandlers,
            starlarkRepositoryFunction,
            isFetch,
            clientEnvironmentSupplier,
            directories,
            BazelSkyframeExecutorConstants.EXTERNAL_PACKAGE_HELPER);
    RegistryFactory registryFactory =
        new RegistryFactoryImpl(downloadManager, clientEnvironmentSupplier);
    singleExtensionEvalFunction =
        new SingleExtensionEvalFunction(directories, clientEnvironmentSupplier, downloadManager);

    ImmutableMap<String, NonRegistryOverride> builtinModules =
        ImmutableMap.of(
            // @bazel_tools is a special repo that we pull from the extracted install dir.
            "bazel_tools",
            LocalPathOverride.create(
                directories.getEmbeddedBinariesRoot().getChild("embedded_tools").getPathString()),
            // @local_config_platform is currently generated by the native repo rule
            // local_config_platform
            // It has to be a special repo for now because:
            //   - It's embedded in local_config_platform.WORKSPACE and depended on by many
            // toolchains.
            //   - The canonical name "local_config_platform" is hardcoded in Bazel code.
            //     See {@link PlatformOptions}
            "local_config_platform",
            new NonRegistryOverride() {
              @Override
              public RepoSpec getRepoSpec(RepositoryName repoName) {
                return RepoSpec.builder()
                    .setRuleClassName("local_config_platform")
                    .setAttributes(ImmutableMap.of("name", repoName.getName()))
                    .build();
              }

              @Override
              public ResolutionReason getResolutionReason() {
                // NOTE: It is not exactly a LOCAL_PATH_OVERRIDE, but there is no inspection
                // ResolutionReason for builtin modules
                return ResolutionReason.LOCAL_PATH_OVERRIDE;
              }
            });

    builder
        .addSkyFunction(SkyFunctions.REPOSITORY_DIRECTORY, repositoryDelegatorFunction)
        .addSkyFunction(
            SkyFunctions.MODULE_FILE,
            new ModuleFileFunction(registryFactory, directories.getWorkspace(), builtinModules))
        .addSkyFunction(SkyFunctions.BAZEL_DEP_GRAPH, new BazelDepGraphFunction())
        .addSkyFunction(SkyFunctions.BAZEL_MODULE_INSPECTION, new BazelModuleInspectorFunction())
<<<<<<< HEAD
        .addSkyFunction(SkyFunctions.FULL_MODULE_RESOLUTION, new FullModuleResolutionFunction())
=======
        .addSkyFunction(SkyFunctions.BAZEL_MODULE_RESOLUTION, new BazelModuleResolutionFunction())
>>>>>>> 7b4ca9e3
        .addSkyFunction(SkyFunctions.SINGLE_EXTENSION_EVAL, singleExtensionEvalFunction)
        .addSkyFunction(SkyFunctions.SINGLE_EXTENSION_USAGES, new SingleExtensionUsagesFunction());
    filesystem = runtime.getFileSystem();
  }

  @Override
  public void initializeRuleClasses(ConfiguredRuleClassProvider.Builder builder) {
    for (Map.Entry<String, RepositoryFunction> handler : repositoryHandlers.entrySet()) {
      RuleDefinition ruleDefinition;
      try {
        ruleDefinition =
            handler.getValue().getRuleDefinition().getDeclaredConstructor().newInstance();
      } catch (IllegalAccessException
          | InstantiationException
          | NoSuchMethodException
          | InvocationTargetException e) {
        throw new IllegalStateException(e);
      }
      builder.addRuleDefinition(ruleDefinition);
    }
    builder.addStarlarkBootstrap(new RepositoryBootstrap(new StarlarkRepositoryModule()));
  }

  @Override
  public void beforeCommand(CommandEnvironment env) throws AbruptExitException {
    clientEnvironmentSupplier.set(env.getRepoEnv());
    PackageOptions pkgOptions = env.getOptions().getOptions(PackageOptions.class);
    isFetch.set(pkgOptions != null && pkgOptions.fetch);
    resolvedFile = Optional.empty();
    resolvedFileReplacingWorkspace = Optional.empty();
    outputVerificationRules = ImmutableSet.of();

    ProcessWrapper processWrapper = ProcessWrapper.fromCommandEnvironment(env);
    starlarkRepositoryFunction.setProcessWrapper(processWrapper);
    starlarkRepositoryFunction.setSyscallCache(env.getSyscallCache());
    singleExtensionEvalFunction.setProcessWrapper(processWrapper);

    RepositoryOptions repoOptions = env.getOptions().getOptions(RepositoryOptions.class);
    if (repoOptions != null) {
      downloadManager.setDisableDownload(repoOptions.disableDownload);
      if (repoOptions.repositoryDownloaderRetries >= 0) {
        downloadManager.setRetries(repoOptions.repositoryDownloaderRetries);
      }
      downloadManager.setUrlsAsDefaultCanonicalId(repoOptions.urlsAsDefaultCanonicalId);

      repositoryCache.setHardlink(repoOptions.useHardlinks);
      if (repoOptions.experimentalScaleTimeouts > 0.0) {
        starlarkRepositoryFunction.setTimeoutScaling(repoOptions.experimentalScaleTimeouts);
        singleExtensionEvalFunction.setTimeoutScaling(repoOptions.experimentalScaleTimeouts);
      } else {
        env.getReporter()
            .handle(
                Event.warn(
                    "Ignoring request to scale timeouts for repositories by a non-positive"
                        + " factor"));
        starlarkRepositoryFunction.setTimeoutScaling(1.0);
        singleExtensionEvalFunction.setTimeoutScaling(1.0);
      }
      if (repoOptions.experimentalRepositoryCache != null) {
        Path repositoryCachePath;
        if (repoOptions.experimentalRepositoryCache.isEmpty()) {
          // A set but empty path indicates a request to disable the repository cache.
          repositoryCachePath = null;
        } else if (repoOptions.experimentalRepositoryCache.isAbsolute()) {
          repositoryCachePath = filesystem.getPath(repoOptions.experimentalRepositoryCache);
        } else {
          repositoryCachePath =
              env.getBlazeWorkspace()
                  .getWorkspace()
                  .getRelative(repoOptions.experimentalRepositoryCache);
        }
        repositoryCache.setRepositoryCachePath(repositoryCachePath);
      } else {
        Path repositoryCachePath =
            env.getDirectories()
                .getServerDirectories()
                .getOutputUserRoot()
                .getRelative(DEFAULT_CACHE_LOCATION);
        try {
          repositoryCachePath.createDirectoryAndParents();
          repositoryCache.setRepositoryCachePath(repositoryCachePath);
        } catch (IOException e) {
          env.getReporter()
              .handle(
                  Event.warn(
                      "Failed to set up cache at " + repositoryCachePath + ": " + e.getMessage()));
        }
      }

      try {
        downloadManager.setNetrcCreds(
            UrlRewriter.newCredentialsFromNetrc(
                env.getClientEnv(), env.getDirectories().getWorkingDirectory()));
      } catch (UrlRewriterParseException e) {
        // If the credentials extraction failed, we're letting bazel try without credentials.
        env.getReporter()
            .handle(
                Event.warn(String.format("Error parsing the .netrc file: %s.", e.getMessage())));
      }
      try {
        UrlRewriter rewriter =
            UrlRewriter.getDownloaderUrlRewriter(repoOptions.downloaderConfig, env.getReporter());
        downloadManager.setUrlRewriter(rewriter);
      } catch (UrlRewriterParseException e) {
        // It's important that the build stops ASAP, because this config file may be required for
        // security purposes, and the build must not proceed ignoring it.
        throw new AbruptExitException(
            detailedExitCode(
                String.format(
                    "Failed to parse downloader config at %s: %s", e.getLocation(), e.getMessage()),
                Code.BAD_DOWNLOADER_CONFIG));
      }

      if (repoOptions.experimentalDistdir != null) {
        downloadManager.setDistdir(
            repoOptions.experimentalDistdir.stream()
                .map(
                    path ->
                        path.isAbsolute()
                            ? filesystem.getPath(path)
                            : env.getBlazeWorkspace().getWorkspace().getRelative(path))
                .collect(Collectors.toList()));
      } else {
        downloadManager.setDistdir(ImmutableList.of());
      }

      if (repoOptions.httpTimeoutScaling > 0) {
        httpDownloader.setTimeoutScaling((float) repoOptions.httpTimeoutScaling);
      } else {
        env.getReporter()
            .handle(Event.warn("Ignoring request to scale http timeouts by a non-positive factor"));
        httpDownloader.setTimeoutScaling(1.0f);
      }

      if (repoOptions.repositoryOverrides != null) {
        // To get the usual latest-wins semantics, we need a mutable map, as the builder
        // of an immutable map does not allow redefining the values of existing keys.
        // We use a LinkedHashMap to preserve the iteration order.
        Map<RepositoryName, PathFragment> overrideMap = new LinkedHashMap<>();
        for (RepositoryOverride override : repoOptions.repositoryOverrides) {
          overrideMap.put(override.repositoryName(), override.path());
        }
        ImmutableMap<RepositoryName, PathFragment> newOverrides = ImmutableMap.copyOf(overrideMap);
        if (!Maps.difference(overrides, newOverrides).areEqual()) {
          overrides = newOverrides;
        }
      } else {
        overrides = ImmutableMap.of();
      }

      if (repoOptions.moduleOverrides != null) {
        Map<String, ModuleOverride> moduleOverrideMap = new LinkedHashMap<>();
        for (RepositoryOptions.ModuleOverride modOverride : repoOptions.moduleOverrides) {
          moduleOverrideMap.put(
              modOverride.moduleName(), LocalPathOverride.create(modOverride.path()));
        }
        ImmutableMap<String, ModuleOverride> newModOverrides =
            ImmutableMap.copyOf(moduleOverrideMap);
        if (!Maps.difference(moduleOverrides, newModOverrides).areEqual()) {
          moduleOverrides = newModOverrides;
        }
      } else {
        moduleOverrides = ImmutableMap.of();
      }

      ignoreDevDeps.set(repoOptions.ignoreDevDependency);
      checkDirectDepsMode = repoOptions.checkDirectDependencies;
      bazelCompatibilityMode = repoOptions.bazelCompatibilityMode;
      allowedYankedVersions = repoOptions.allowedYankedVersions;

      if (repoOptions.registries != null && !repoOptions.registries.isEmpty()) {
        registries = repoOptions.registries;
      } else {
        registries = DEFAULT_REGISTRIES;
      }

      if (!Strings.isNullOrEmpty(repoOptions.repositoryHashFile)) {
        Path hashFile;
        if (env.getWorkspace() != null) {
          hashFile = env.getWorkspace().getRelative(repoOptions.repositoryHashFile);
        } else {
          hashFile = filesystem.getPath(repoOptions.repositoryHashFile);
        }
        resolvedFile =
            Optional.of(RootedPath.toRootedPath(Root.absoluteRoot(filesystem), hashFile));
      }

      if (!Strings.isNullOrEmpty(repoOptions.experimentalResolvedFileInsteadOfWorkspace)) {
        Path resolvedFile;
        if (env.getWorkspace() != null) {
          resolvedFile =
              env.getWorkspace()
                  .getRelative(repoOptions.experimentalResolvedFileInsteadOfWorkspace);
        } else {
          resolvedFile = filesystem.getPath(repoOptions.experimentalResolvedFileInsteadOfWorkspace);
        }
        resolvedFileReplacingWorkspace =
            Optional.of(RootedPath.toRootedPath(Root.absoluteRoot(filesystem), resolvedFile));
      }

      if (repoOptions.experimentalVerifyRepositoryRules != null) {
        outputVerificationRules =
            ImmutableSet.copyOf(repoOptions.experimentalVerifyRepositoryRules);
      }

      RepositoryRemoteExecutorFactory remoteExecutorFactory =
          env.getRuntime().getRepositoryRemoteExecutorFactory();
      RepositoryRemoteExecutor remoteExecutor = null;
      if (remoteExecutorFactory != null) {
        remoteExecutor = remoteExecutorFactory.create();
      }
      starlarkRepositoryFunction.setRepositoryRemoteExecutor(remoteExecutor);
      singleExtensionEvalFunction.setRepositoryRemoteExecutor(remoteExecutor);
      delegatingDownloader.setDelegate(env.getRuntime().getDownloaderSupplier().get());
    }
  }

  @Override
  public ImmutableList<Injected> getPrecomputedValues() {
    return ImmutableList.of(
        PrecomputedValue.injected(RepositoryDelegatorFunction.REPOSITORY_OVERRIDES, overrides),
        PrecomputedValue.injected(ModuleFileFunction.MODULE_OVERRIDES, moduleOverrides),
        PrecomputedValue.injected(
            RepositoryDelegatorFunction.RESOLVED_FILE_FOR_VERIFICATION, resolvedFile),
        PrecomputedValue.injected(
            RepositoryDelegatorFunction.OUTPUT_VERIFICATION_REPOSITORY_RULES,
            outputVerificationRules),
        PrecomputedValue.injected(
            RepositoryDelegatorFunction.RESOLVED_FILE_INSTEAD_OF_WORKSPACE,
            resolvedFileReplacingWorkspace),
        // That key will be reinjected by the sync command with a universally unique identifier.
        // Nevertheless, we need to provide a default value for other commands.
        PrecomputedValue.injected(
            RepositoryDelegatorFunction.DEPENDENCY_FOR_UNCONDITIONAL_FETCHING,
            RepositoryDelegatorFunction.DONT_FETCH_UNCONDITIONALLY),
        PrecomputedValue.injected(
            RepositoryDelegatorFunction.DEPENDENCY_FOR_UNCONDITIONAL_CONFIGURING,
            RepositoryDelegatorFunction.DONT_FETCH_UNCONDITIONALLY),
        PrecomputedValue.injected(ModuleFileFunction.REGISTRIES, registries),
        PrecomputedValue.injected(ModuleFileFunction.IGNORE_DEV_DEPS, ignoreDevDeps.get()),
        PrecomputedValue.injected(
            FullModuleResolutionFunction.CHECK_DIRECT_DEPENDENCIES, checkDirectDepsMode),
        PrecomputedValue.injected(
            BazelModuleResolutionFunction.BAZEL_COMPATIBILITY_MODE, bazelCompatibilityMode),
        PrecomputedValue.injected(
            BazelModuleResolutionFunction.ALLOWED_YANKED_VERSIONS, allowedYankedVersions));
  }

  @Override
  public Iterable<Class<? extends OptionsBase>> getCommandOptions(Command command) {
    return ImmutableList.of(RepositoryOptions.class);
  }
}<|MERGE_RESOLUTION|>--- conflicted
+++ resolved
@@ -32,7 +32,6 @@
 import com.google.devtools.build.lib.bazel.bzlmod.LocalPathOverride;
 import com.google.devtools.build.lib.bazel.bzlmod.ModuleFileFunction;
 import com.google.devtools.build.lib.bazel.bzlmod.ModuleOverride;
-import com.google.devtools.build.lib.bazel.bzlmod.FullModuleResolutionFunction;
 import com.google.devtools.build.lib.bazel.bzlmod.NonRegistryOverride;
 import com.google.devtools.build.lib.bazel.bzlmod.RegistryFactory;
 import com.google.devtools.build.lib.bazel.bzlmod.RegistryFactoryImpl;
@@ -252,11 +251,7 @@
             new ModuleFileFunction(registryFactory, directories.getWorkspace(), builtinModules))
         .addSkyFunction(SkyFunctions.BAZEL_DEP_GRAPH, new BazelDepGraphFunction())
         .addSkyFunction(SkyFunctions.BAZEL_MODULE_INSPECTION, new BazelModuleInspectorFunction())
-<<<<<<< HEAD
-        .addSkyFunction(SkyFunctions.FULL_MODULE_RESOLUTION, new FullModuleResolutionFunction())
-=======
         .addSkyFunction(SkyFunctions.BAZEL_MODULE_RESOLUTION, new BazelModuleResolutionFunction())
->>>>>>> 7b4ca9e3
         .addSkyFunction(SkyFunctions.SINGLE_EXTENSION_EVAL, singleExtensionEvalFunction)
         .addSkyFunction(SkyFunctions.SINGLE_EXTENSION_USAGES, new SingleExtensionUsagesFunction());
     filesystem = runtime.getFileSystem();
@@ -498,7 +493,7 @@
         PrecomputedValue.injected(ModuleFileFunction.REGISTRIES, registries),
         PrecomputedValue.injected(ModuleFileFunction.IGNORE_DEV_DEPS, ignoreDevDeps.get()),
         PrecomputedValue.injected(
-            FullModuleResolutionFunction.CHECK_DIRECT_DEPENDENCIES, checkDirectDepsMode),
+            BazelModuleResolutionFunction.CHECK_DIRECT_DEPENDENCIES, checkDirectDepsMode),
         PrecomputedValue.injected(
             BazelModuleResolutionFunction.BAZEL_COMPATIBILITY_MODE, bazelCompatibilityMode),
         PrecomputedValue.injected(
